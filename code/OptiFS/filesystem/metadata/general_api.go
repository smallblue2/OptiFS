--- conflicted
+++ resolved
@@ -11,22 +11,15 @@
 )
 
 // Updates a MapEntryMetadata object with all data provided from the Stat_t object passed
-<<<<<<< HEAD
 func FullMapEntryMetadataUpdate(metadata *MapEntryMetadata, unstableAttr *syscall.Stat_t, stableAttr *fs.StableAttr, path string) error {
+
+	// locks for this function are implemented in the functions being called
+	// done to prevent deadlock
 
 	log.Println("Updating metadata through struct...")
 	log.Printf("unstableAttr: %+v\n", unstableAttr)
 
     updateAllFromStat(metadata, unstableAttr, stableAttr, path)
-=======
-func FullMapEntryMetadataUpdate(metadata *MapEntryMetadata, unstableAttr *syscall.Stat_t, stableAttr *fs.StableAttr) error {
-	// locks for this function are implemented in the functions being called
-	// done to prevent deadlock
-	log.Println("Updating metadata through struct...")
-	log.Printf("unstableAttr: %+v\n", unstableAttr)
-
-	updateAllFromStat(metadata, unstableAttr, stableAttr)
->>>>>>> 395c9303
 
 	log.Printf("metadata: %+v\n", metadata)
 	log.Println("Updated all custom metadata attributes through struct")
