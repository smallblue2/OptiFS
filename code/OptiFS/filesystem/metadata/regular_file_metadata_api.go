// This file contains all public functions for external modules to communicate with the regularFileMetadataHash

package metadata

import (
	"context"
	"errors"
	"log"
	"syscall"

	"github.com/hanwen/go-fuse/v2/fs"
	"github.com/hanwen/go-fuse/v2/fuse"
)

// Performs a lookup on the regularFileMetadataHash to tell if the provided content hash is unique.
//
// Returns a bool for whether the contentHash can be found and also returns the underlying Inode
func IsContentHashUnique(contentHash [64]byte) (bool, uint32) {
	// needs a read lock as data is not being modified, only read, so multiple
	// operations can read at the same time (concurrently)
	metadataMutex.RLock()
	defer metadataMutex.RUnlock()

	// Check to see if there's an entry for the contentHash and refNum above
	entry, exists := regularFileMetadataHash[contentHash]
	// If it doesn't exist
	if !exists {
		log.Println("Content is unique!")
		return !exists, 0 // TODO: return the underlying node OR get rid of it
	}

	// If it exists, return the underlying Inode
	log.Println("Content isn't unique!")
	return !exists, entry.UnderlyingInode
}

// Gets the most recent entry in a MapEntry
// Returns nil if there is no entry
func RetrieveRecent(entry *MapEntry) *MapEntryMetadata {
    indx := entry.IndexCounter
    // If it's empty, return nothing
    if indx == 0 {
        return nil
    }
    for indx := entry.IndexCounter; indx >= 0; indx-- {
        meta, ok := entry.EntryList[indx]
        if ok {
            log.Printf("Found metadata at {%v}\n", indx)
            return meta
        }
        log.Printf("Nothing at {%v}\n", indx)
    }
    log.Println("Couldn't find an entry!")
    return nil
}

// Retrieves regular file metadata for a hash and refnum provided. Returns an error if it cannot be found
func LookupRegularFileMetadata(contentHash [64]byte, refNum uint64) (error, *MapEntryMetadata) {
	// needs a read lock as data is not being modified, only read, so multiple
	// operations can read at the same time (concurrently)
	metadataMutex.RLock()
	defer metadataMutex.RUnlock()

	log.Println("Looking up a contentHash and refNum...")

	// First check for default values
	var defaultByteArray [64]byte
	if contentHash == defaultByteArray || refNum == 0 {
		log.Println("Default values detected, no MapEntryMetadata available")
		return errors.New("Default values detected"), &MapEntryMetadata{}
	}

	// Now actually query the hashmap
	if contentEntry, ok := regularFileMetadataHash[contentHash]; ok {
		if nodeMetadata, ok := contentEntry.EntryList[refNum]; ok {
			return nil, nodeMetadata
		}
	}
	log.Println("contentHash and refNum didn't lead to MapEntryMetadata")
	return errors.New("Couldn't find entry!"), &MapEntryMetadata{}
}

// Retrieves a MapEntry instance from regularFileMetadataHash using the content hash provided.
//
// Returns the retrived MapEntry, or an error if it doesn't exist
func LookupRegularFileEntry(contentHash [64]byte) (error, *MapEntry) {
	// needs a read lock as data is not being modified, only read, so multiple
	// operations can read at the same time (concurrently)
	metadataMutex.RLock()
	defer metadataMutex.RUnlock()

	entry, ok := regularFileMetadataHash[contentHash]
	if !ok {
		return errors.New("Entry doesn't exist!"), nil
	}

	return nil, entry
}

// Removes a MapEntryMetadata instance in regularFileMetadataHash based on content hash and refnum provided.
// Also handles if this potentially creates an empty MapEntry struct.
func RemoveRegularFileMetadata(contentHash [64]byte, refNum uint64) error {
	log.Printf("Removing Metadata for refNum{%v}, contentHash{%+v}\n", refNum, contentHash)

	// Check to see if an entry exists
	err, entry, _ := RetrieveRegularFileMapEntryAndMetadataFromHashAndRef(contentHash, refNum)
	if err != nil {
		log.Println("Couldn't find an entry!")
		return err
	}
	log.Println("Found an entry!")


	metadataMutex.Lock()
	// Delete the metadata from our entry
	delete(entry.EntryList, refNum)
	// Reflect these changes in the MapEntry
	entry.ReferenceCount--
    metadataMutex.Unlock()

	log.Println("Deleted metadata, checking to see if we need to delete the MapEntry")

	// Check to see if the MapEntry is empty
	if entry.ReferenceCount == 0 {
		// If it is, delete the whole entry
        metadataMutex.Lock()
		delete(regularFileMetadataHash, contentHash)
        metadataMutex.Unlock()
		log.Println("Deleted MapEntry")
	}
	log.Println("Finished removing metadata")

	return nil
}

// Retrieves the MapEntry struct from which the Metadata entry struct that the refNum and contentHash links to
func RetrieveRegularFileMapEntryFromHashAndRef(contentHash [64]byte, refNum uint64) (error, *MapEntry) {

	log.Println("Looking up MapEntry from Hash and Ref")

	// First check for default values
	var defaultByteArray [64]byte
	if contentHash == defaultByteArray || refNum == 0 {
		log.Println("Default values detected, no MapEntry available")
		return errors.New("Default values detected"), &MapEntry{}
	}

	// needs a read lock as data is not being modified, only read, so multiple
	// operations can read at the same time (concurrently)
	metadataMutex.RLock()
	defer metadataMutex.RUnlock()

	// Now actually query the hashmap
	if contentEntry, ok := regularFileMetadataHash[contentHash]; ok {
		if _, ok := contentEntry.EntryList[refNum]; ok {
			log.Println("Found a MapEntry for valid hash and refnum!")
			return nil, contentEntry
		}
	}

	log.Println("Couldn't find a MapEntry for provided hash and refnum")
	return errors.New("Couldn't find entry!"), &MapEntry{}
}

// Retrieves the MapEntry and MapEntryMetadata struct from which the reference num and content hash links to
func RetrieveRegularFileMapEntryAndMetadataFromHashAndRef(contentHash [64]byte, refNum uint64) (error, *MapEntry, *MapEntryMetadata) {

	log.Println("Looking up MapEntry and MapEntryMetadata from Hash and Ref")

	// First check for default values
	var defaultByteArray [64]byte
	if contentHash == defaultByteArray || refNum == 0 {
		log.Println("Default values detected, no MapEntry or MapEntryData available")
		return errors.New("Default values detected"), &MapEntry{}, &MapEntryMetadata{}
	}

	// needs a read lock as data is not being modified, only read, so multiple
	// operations can read at the same time (concurrently)
	metadataMutex.RLock()
	defer metadataMutex.RUnlock()

	// Now actually query the hashmap
	if contentEntry, ok := regularFileMetadataHash[contentHash]; ok {
		if metadataEntry, ok := contentEntry.EntryList[refNum]; ok {
			log.Println("Found a MapEntry and MapEntryMetadata for valid hash and refnum!")
			return nil, contentEntry, metadataEntry
		}
	}

	log.Println("Couldn't find a MapEntry and MapEntryMetadata for provided hash and refnum")
	return errors.New("Couldn't find entry!"), &MapEntry{}, &MapEntryMetadata{}
}

// Updates a MapEntryMetadata instance corresponding to the content hash and reference num provided
//
// If refNum or contentHash is invalid, it returns an error
func UpdateFullRegularFileMetadata(contentHash [64]byte, refNum uint64, unstableAttr *syscall.Stat_t, stableAttr *fs.StableAttr, path string) error {

	// locks for this function are implemented in the functions being called
	// done to prevent deadlock
	log.Println("Updating metadata through lookup...")
	// Ensure that contentHash and refNum is valid
	// this function already has locks!
	err, metadata := LookupRegularFileMetadata(contentHash, refNum)
	if err != nil {
		log.Println("Couldn't find the metadata struct")
		return err
	}
	log.Println("Found the metadata struct")

	log.Printf("unstableAttr: %+v\n", unstableAttr)

	// Now we can be sure the entry exists, let's update it
<<<<<<< HEAD
    updateAllFromStat(metadata, unstableAttr, stableAttr, path)
=======
	// this function also already has locks!
	updateAllFromStat(metadata, unstableAttr, stableAttr)
>>>>>>> 395c9303

	log.Printf("metadata: %+v\n", metadata)
	log.Println("Updated all custom metadata attributes through lookup")

	return nil
}

// Moves old metadata to a new node being created
func MigrateRegularFileMetadata(oldMeta *MapEntryMetadata, newMeta *MapEntryMetadata, unstableAttr *syscall.Stat_t) error {
	// needs a write lock as we are modifying the metadata
	metadataMutex.Lock()
	defer metadataMutex.Unlock()

	log.Println("Migrating old metadata across to new entry.")

	// Old attributes to carry across
    (*newMeta).Path = (*oldMeta).Path
	(*newMeta).Mode = (*oldMeta).Mode
	(*newMeta).Ctim = (*oldMeta).Ctim
	(*newMeta).Uid = (*oldMeta).Uid
	(*newMeta).Gid = (*oldMeta).Gid
	(*newMeta).Dev = (*oldMeta).Dev
	(*newMeta).Ino = (*oldMeta).Ino

	// New attributes to refresh from stat
	(*newMeta).Atim = (*unstableAttr).Atim
	(*newMeta).Mtim = (*unstableAttr).Mtim
	(*newMeta).Rdev = (*unstableAttr).Rdev
	(*newMeta).Nlink = (*unstableAttr).Nlink
	(*newMeta).Size = (*unstableAttr).Size
	(*newMeta).Blksize = (*unstableAttr).Blksize
	(*newMeta).Blocks = (*unstableAttr).Blocks
	(*newMeta).X__pad0 = (*unstableAttr).X__pad0
	(*newMeta).X__unused = (*unstableAttr).X__unused

	return nil
}

// Handle the passover or metadata in a duplicate scenario, where the underlying node is a hardlink, but we don't want it to appear as so
func MigrateDuplicateFileMetadata(oldMeta *MapEntryMetadata, newMeta *MapEntryMetadata, unstableAttr *syscall.Stat_t) error {

    log.Println("Migrating old metadata across to new entry for duplicate file")


    // Old attributes to carry across
    (*newMeta).Path = (*oldMeta).Path
    (*newMeta).Mode = (*oldMeta).Mode
    (*newMeta).Ctim = (*oldMeta).Ctim
    (*newMeta).Uid = (*oldMeta).Uid
    (*newMeta).Gid = (*oldMeta).Gid
    (*newMeta).Dev = (*oldMeta).Dev
    (*newMeta).Atim = (*oldMeta).Atim
    (*newMeta).Rdev = (*oldMeta).Rdev
	(*newMeta).Nlink = (*oldMeta).Nlink
	(*newMeta).X__pad0 = (*oldMeta).X__pad0
	(*newMeta).X__unused = (*oldMeta).X__unused

    // Attributes to update from hardlink stat - not sure if we need more from the underlying hardlink?
	(*newMeta).Size = (*unstableAttr).Size
	(*newMeta).Blksize = (*unstableAttr).Blksize
	(*newMeta).Blocks = (*unstableAttr).Blocks

    return nil

}

// Handle the creation of a metadata entry for a new duplicate file with no previous metadata entry
func InitialiseNewDuplicateFileMetadata(ctx context.Context, newMeta *MapEntryMetadata, spareUnstableAttr *syscall.Stat_t, linkUnstableAttr *syscall.Stat_t, path string) error {

    caller, check := fuse.FromContext(ctx)
    if !check {
        log.Println("No caller info available")
        return errors.New("No caller info available")
    }
    uid, gid := uint32(caller.Uid), uint32(caller.Gid)

    // Old attributes to carry across
    (*newMeta).Path = path
    (*newMeta).Mode = (*spareUnstableAttr).Mode
    (*newMeta).Ctim = (*spareUnstableAttr).Ctim
    (*newMeta).Uid = uid
    (*newMeta).Gid = gid
    (*newMeta).Dev = (*spareUnstableAttr).Dev
    (*newMeta).Atim = (*spareUnstableAttr).Atim
    (*newMeta).Rdev = (*spareUnstableAttr).Rdev
	(*newMeta).Nlink = (*spareUnstableAttr).Nlink
	(*newMeta).X__pad0 = (*spareUnstableAttr).X__pad0
	(*newMeta).X__unused = (*spareUnstableAttr).X__unused

    // Attributes to update from hardlink stat - not sure if we need more from the underlying hardlink?
	(*newMeta).Size = (*linkUnstableAttr).Size
	(*newMeta).Blksize = (*linkUnstableAttr).Blksize
	(*newMeta).Blocks = (*linkUnstableAttr).Blocks

    return nil
}

// Creates a new MapEntry in the main hash map when provided with a contentHash
// If the MapEntry already exists, we will simply pass back the already created MapEntry
func CreateRegularFileMapEntry(contentHash [64]byte) *MapEntry {
	// read lock for reading the hashmap
	metadataMutex.RLock()
	if entry, ok := regularFileMetadataHash[contentHash]; ok {
		metadataMutex.RUnlock() // unlock the process
		log.Println("MapEntry already exists, returning it")
		return entry
	}
	metadataMutex.RUnlock() // unlock the process

	// now we lock for writing, as we are creating a new entry
	metadataMutex.Lock()
	defer metadataMutex.Unlock()

	log.Println("Creating a new MapEntry")
	// Create the entry - it doesn't exist
	newEntry := &MapEntry{
		ReferenceCount:  0,
		EntryList:       make(map[uint64]*MapEntryMetadata),
		IndexCounter:    0,
		UnderlyingInode: 0,
	}

	// TODO: Get the underlying inode

	log.Println("Placing MapEntry in FileHashes")

	// Place the new MapEntry inside the file hash
	regularFileMetadataHash[contentHash] = newEntry
	return newEntry
}

// Create a new createMapEntryMetadata struct (with default values) in the provided MapEntry.
// Returns the new createMapEntryMetadata along with the refNum to it.
func CreateRegularFileMetadata(entry *MapEntry) (refNum uint64, newEntry *MapEntryMetadata) {
	// lock for writing, as we are creating a new entry
	metadataMutex.Lock()
	defer metadataMutex.Unlock()

	log.Println("Creating a new MapEntryMetadata")

	// Check the current index number
	currentCounter := (*entry).IndexCounter
	// Create our new MapEntryMetadata (with default values)
	newEntry = &MapEntryMetadata{}
	// Place our MapEntryMetadata inside the MapEntry
	(*entry).EntryList[currentCounter+1] = newEntry
	// Increment the MapEntry counters
	(*entry).IndexCounter++
	(*entry).ReferenceCount++
	// Define the refNum attached to the MapEntryMetadata
	refNum = (*entry).IndexCounter

	log.Printf("New MapEntryMetadata struct at refNum{%v}\n", refNum)

	return (*entry).IndexCounter, newEntry
}<|MERGE_RESOLUTION|>--- conflicted
+++ resolved
@@ -211,12 +211,8 @@
 	log.Printf("unstableAttr: %+v\n", unstableAttr)
 
 	// Now we can be sure the entry exists, let's update it
-<<<<<<< HEAD
+	// this function also already has locks!
     updateAllFromStat(metadata, unstableAttr, stableAttr, path)
-=======
-	// this function also already has locks!
-	updateAllFromStat(metadata, unstableAttr, stableAttr)
->>>>>>> 395c9303
 
 	log.Printf("metadata: %+v\n", metadata)
 	log.Println("Updated all custom metadata attributes through lookup")
