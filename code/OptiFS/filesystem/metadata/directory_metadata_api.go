// This file contains all public functions for external modules to communicate with the directoryMetadataHash

package metadata

import (
	"errors"
	"log"
	"syscall"

	"github.com/hanwen/go-fuse/v2/fs"
)

// Creates a default directory entry in the directoryMetadataHash
func CreateDirEntry(path string) *MapEntryMetadata {
	// needs a write lock as we are modifying the hashmap
	dirMutex.Lock()
	defer dirMutex.Unlock()

	log.Printf("Created a new directory metadata entry for (%v)\n", path)
	dirMetadataHash[path] = &MapEntryMetadata{}
	return dirMetadataHash[path]
}

// Performs a lookup for a directory entry in the directoryMetadataHash with
// the 'ino' being the key
func LookupDirMetadata(path string) (error, *MapEntryMetadata) {
	// needs a read lock as data is not being modified, only read, so multiple
	// operations can read at the same time (concurrently)
	dirMutex.RLock()
	defer dirMutex.RUnlock()

	log.Printf("Looking up metadata for dir (%v)\n", path)
	metadata, ok := dirMetadataHash[path]
	if !ok {
		log.Println("Couldn't find a custom directory metadata entry")
		return errors.New("No metadata entry available!"), nil
	}
	log.Println("Found a custom directory metadata entry")
	return nil, metadata
}

// Updates an entry in the directoryMetadataHash with the full contents of the provided
// Stat_t object. Will error if there exists no entry for the provided ino.
func UpdateDirEntry(path string, unstableAttr *syscall.Stat_t, stableAttr *fs.StableAttr) error {
	// locks for this function are implemented in the functions being called
	// done to prevent deadlock

	log.Println("Updating dir metadata through lookup...")
	// Ensure that contentHash and refNum is valid
	// this function has locks already!
	err, metadata := LookupDirMetadata(path)
	if err != nil {
		log.Println("Couldn't find the metadata struct")
		return err
	}
	log.Println("Found the metadata struct")

	// Now we can be sure the entry exists, let's update it
<<<<<<< HEAD
    updateAllFromStat(metadata, unstableAttr, stableAttr, path)
=======
	// this function also has locks already!
	updateAllFromStat(metadata, unstableAttr, stableAttr)
>>>>>>> 395c9303

	log.Printf("metadata: %+v\n", metadata)
	log.Println("Updated all custom metadata attributes through lookup")

	return nil
}

// Deletes an entry in the directoryMetadataHash with the ino provided.
// Provides no response, function deletes if the entry is there, does nothing
// if it is not.
func RemoveDirEntry(path string) {
	// needs a write lock as we are modifying the hashmap (deleting an entry)
	dirMutex.Lock()
	defer dirMutex.Unlock()

	delete(dirMetadataHash, path)
}<|MERGE_RESOLUTION|>--- conflicted
+++ resolved
@@ -56,12 +56,7 @@
 	log.Println("Found the metadata struct")
 
 	// Now we can be sure the entry exists, let's update it
-<<<<<<< HEAD
     updateAllFromStat(metadata, unstableAttr, stableAttr, path)
-=======
-	// this function also has locks already!
-	updateAllFromStat(metadata, unstableAttr, stableAttr)
->>>>>>> 395c9303
 
 	log.Printf("metadata: %+v\n", metadata)
 	log.Println("Updated all custom metadata attributes through lookup")
