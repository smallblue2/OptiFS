--- conflicted
+++ resolved
@@ -10,10 +10,15 @@
 )
 
 // Function updates all MapEntryMetadata attributes from the given unstable attributes
-<<<<<<< HEAD
 func updateAllFromStat(metadata *MapEntryMetadata, unstableAttr *syscall.Stat_t, stableAttr *fs.StableAttr, path string) {
 
     log.Printf("New Mode: 0x%X\n", (*stableAttr).Mode)
+	// not sure if we should lock dirMutex or metadataMutex
+	// -> used in both sets of functions but takes in a MapEntryMetadata??
+
+	// needs a write lock as we are modifying the attributes
+	dirMutex.Lock()
+	defer dirMutex.Unlock()
 
     // Save the path here for dedup purposes
     (*metadata).Path = path
@@ -21,15 +26,6 @@
     // Take these from our stable attributes
     (*metadata).Ino = (*stableAttr).Ino
     (*metadata).Gen = (*stableAttr).Gen
-=======
-func updateAllFromStat(metadata *MapEntryMetadata, unstableAttr *syscall.Stat_t, stableAttr *fs.StableAttr) {
-	// not sure if we should lock dirMutex or metadataMutex
-	// -> used in both sets of functions but takes in a MapEntryMetadata??
-
-	// needs a write lock as we are modifying the attributes
-	dirMutex.Lock()
-	defer dirMutex.Unlock()
->>>>>>> 395c9303
 
 	log.Printf("New Mode: 0x%X\n", (*stableAttr).Mode)
 	// Take these from our stable attributes
