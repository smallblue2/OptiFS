package main

import (
	"filesystem/metadata"
	"filesystem/permissions"
	"filesystem/vfs"
	"flag"
	"fmt"
	"log"
	"os"
	"path"
<<<<<<< HEAD
=======
	"path/filepath"
	"strconv"
>>>>>>> 4829d007

	"github.com/hanwen/go-fuse/v2/fs"
)

func main() {
	log.Println("Starting OptiFS")
	log.SetFlags(log.Lmicroseconds)
	debug := flag.Bool("debug", false, "enter debug mode")
	removePersistence := flag.Bool("rm-persistence", false, "remove persistence saving (saving of virtual node metadata)")
	disableIntegrityCheck := flag.Bool("disable-icheck", false, "disables the integrity check of the persistent data of the filesystem")

	flag.Parse() // parse arguments
	if flag.NArg() < 2 {
		fmt.Printf("usage: %s <mountpoint> <underlying filesystem>\n", path.Base(os.Args[0])) // show correct usage
		fmt.Printf("\noptions:\n")
		flag.PrintDefaults() // show what optional flags can be used
		os.Exit(2)           // exit w/ error code
	}

	under, err := filepath.Abs(flag.Arg(1))
    if err != nil {
        log.Println("Couldn't get absolute path for underlying filesystem!")
        return 
    }
	data := &vfs.OptiFSRoot{
		Path: under,
	}

	// set the options for the filesystem:
	options := &fs.Options{}
	options.Debug = *debug                                                               // set the debug value the user chooses (T/F)
	options.AllowOther = true                                                            // Gives users access other than the one that originally mounts it
	options.MountOptions.Options = append(options.MountOptions.Options, "fsname="+under) // set the filesystem name
	options.NullPermissions = true                                                       // doesn't check the permissions for calls (good for setting up custom permissions [namespaces??])

	root := &vfs.OptiFSNode{
		RootNode: data,
	}

    if !(*removePersistence) {
        permissions.RetrieveSysadmin()
    }

	// if there is no sysadmin, ser the current user as the sysadmin
	if !permissions.SysAdmin.Set {
		permissions.SetSysadmin()
	}

	// mount the filesystem
	server, err := fs.Mount(flag.Arg(0), root, options)
	if err != nil {
		log.Fatalf("Mount Failed!!: %v\n", err)
	}

	if !(*removePersistence) {
		metadata.RetrievePersistantStorage() // retrieve the hashmaps
		permissions.RetrieveSysadmin()       // retrieve sysadmin info
		// print for debugging purposes
		metadata.PrintRegularFileMetadataHash()
		metadata.PrintDirMetadataHash()
		metadata.PrintNodePersistenceHash()
		permissions.PrintSysadminInfo()
	}

	if !(*disableIntegrityCheck) {
		metadata.InsureIntegrity()
	}

	log.Println("=========================================================")
	log.Printf("Mounted %v with underlying root at %v\n", flag.Arg(0), data.Path)
	log.Printf("DEBUG: %v", options.Debug)
	log.Printf("RMPERSIST: %v", *removePersistence)
	log.Printf("DISABLEICHECK: %v", *disableIntegrityCheck)
	log.Println("=========================================================")
	// when we are shutting down the filesystem, save the hashmaps

	if !(*removePersistence) {
		defer func() {
			metadata.SavePersistantStorage()
			permissions.SaveSysadmin()
			// print for debugging purposes
			metadata.PrintRegularFileMetadataHash()
			metadata.PrintDirMetadataHash()
			metadata.PrintNodePersistenceHash()
		}()
	}

	server.Wait()
}<|MERGE_RESOLUTION|>--- conflicted
+++ resolved
@@ -9,11 +9,8 @@
 	"log"
 	"os"
 	"path"
-<<<<<<< HEAD
-=======
 	"path/filepath"
 	"strconv"
->>>>>>> 4829d007
 
 	"github.com/hanwen/go-fuse/v2/fs"
 )
