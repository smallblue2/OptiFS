--- conflicted
+++ resolved
@@ -21,7 +21,7 @@
 	log.Println("Starting OptiFS")
 	log.SetFlags(log.Lmicroseconds)
 	debug := flag.Bool("debug", false, "enter debug mode")
-    rmpersist := flag.Bool("rm-persistence", false, "remove persistence saving (saving of virtual node metadata)")
+    	rmpersist := flag.Bool("rm-persistence", false, "remove persistence saving (saving of virtual node metadata)")
 
 	flag.Parse() // parse arguments
 	if flag.NArg() < 2 {
@@ -82,51 +82,32 @@
 		log.Fatalf("Mount Failed!!: %v\n", err)
 	}
 
-<<<<<<< HEAD
-	metadata.RetrievePersistantStorage() // retrieve the hashmaps
+    if !(*rmpersist) {
+        metadata.RetrievePersistantStorage() // retrieve the hashmaps
 	// print for debugging purposes
 	metadata.PrintRegularFileMetadataHash()
 	metadata.PrintDirMetadataHash()
 	metadata.PrintNodePersistenceHash()
 	permissions.PrintSysadminInfo()
-=======
-    if !(*rmpersist) {
-        metadata.RetrievePersistantStorage() // retrieve the hashmaps
-        // print for debugging purposes
-        metadata.PrintRegularFileMetadataHash()
-        metadata.PrintDirMetadataHash()
-        metadata.PrintNodePersistenceHash()
     }
->>>>>>> 7b3e3657
 
 	log.Println("=========================================================")
 	log.Printf("Mounted %v with underlying root at %v\n", flag.Arg(0), data.Path)
 	log.Printf("DEBUG: %v", options.Debug)
 	log.Printf("RMPERSIST: %v", *rmpersist)
 	log.Println("=========================================================")
+	// when we are shutting down the filesystem, save the hashmaps
 
-<<<<<<< HEAD
-	// when we are shutting down the filesystem, save the hashmaps & sysadmin info
-	defer func() {
-		metadata.SavePersistantStorage()
-		permissions.SaveSysadmin()
-		// print for debugging purposes
-		metadata.PrintRegularFileMetadataHash()
-		metadata.PrintDirMetadataHash()
-		metadata.PrintNodePersistenceHash()
-	}()
-=======
-	// when we are shutting down the filesystem, save the hashmaps
     if !(*rmpersist) {
         defer func() {
             metadata.SavePersistantStorage()
+	    permissions.SaveSysadmin()
             // print for debugging purposes
             metadata.PrintRegularFileMetadataHash()
             metadata.PrintDirMetadataHash()
             metadata.PrintNodePersistenceHash()
         }()
     }
->>>>>>> 7b3e3657
 
 	server.Wait()
 }