package vfs

import (
	"bytes"
	"context"
	"encoding/binary"
	"filesystem/hashing"
	"filesystem/metadata"
	"filesystem/permissions"
	"fmt"
	"log"
	"os"
	"path/filepath"
	"strconv"
	"sync"
	"syscall"

	"github.com/hanwen/go-fuse/v2/fs"
	"github.com/hanwen/go-fuse/v2/fuse"
	"golang.org/x/sys/unix"
)

// Root for OptiFS
type OptiFSRoot struct {
	// The path to the root of the underlying file system (OptiFS is
	// a loopback filesystem)
	Path string

	// device the path is on (for NFS purposes)
	Dev uint64

	// returns new Inode for lookups/creation, allowing for custom behaviour (handling certain files)
	// if not set use an OptiFSRoot
	NewNode func(data *OptiFSRoot, parent *fs.Inode, name string, s *syscall.Stat_t) fs.InodeEmbedder
}

// General Node for OptiFS
type OptiFSNode struct {
	fs.Inode

	// The root node of the filesystem
	RootNode *OptiFSRoot

	currentHash [64]byte
	refNum      uint64
}

// Interfaces/contracts to abide by

// Filesystem and Node Operations
var _ = (fs.NodeStatfser)((*OptiFSNode)(nil))  // StatFS
var _ = (fs.InodeEmbedder)((*OptiFSNode)(nil)) // Inode

// Directory Operations
var _ = (fs.NodeLookuper)((*OptiFSNode)(nil))  // lookup
var _ = (fs.NodeOpendirer)((*OptiFSNode)(nil)) // opening directories
var _ = (fs.NodeReaddirer)((*OptiFSNode)(nil)) // read directory
var _ = (fs.NodeMkdirer)((*OptiFSNode)(nil))   // Creates a directory
var _ = (fs.NodeRmdirer)((*OptiFSNode)(nil))   // Unlinks (deletes) a directory
var _ = (fs.NodeAccesser)((*OptiFSNode)(nil))  // Checks access of a node

// Regular File Operations
var _ = (fs.NodeOpener)((*OptiFSNode)(nil))   // open a file
var _ = (fs.NodeCreater)((*OptiFSNode)(nil))  // creates a file
var _ = (fs.NodeUnlinker)((*OptiFSNode)(nil)) // Unlinks (deletes) a file
var _ = (fs.NodeWriter)((*OptiFSNode)(nil))   // Writes to a node
var _ = (fs.NodeFlusher)((*OptiFSNode)(nil))  // Flush the node
var _ = (fs.NodeReleaser)((*OptiFSNode)(nil)) // Releases a node
var _ = (fs.NodeFsyncer)((*OptiFSNode)(nil))  // Ensures writes are actually written to disk

// Attribute Operations
var _ = (fs.NodeGetattrer)((*OptiFSNode)(nil))     // get attributes of a node
var _ = (fs.NodeSetattrer)((*OptiFSNode)(nil))     // Set attributes of a node
var _ = (fs.NodeGetxattrer)((*OptiFSNode)(nil))    // Get extended attributes of a node
var _ = (fs.NodeSetxattrer)((*OptiFSNode)(nil))    // Set extended attributes of a node
var _ = (fs.NodeRemovexattrer)((*OptiFSNode)(nil)) // Remove extended attributes of a node
var _ = (fs.NodeListxattrer)((*OptiFSNode)(nil))   // List extended attributes of a node

// Locking and Linking Operations
var _ = (fs.NodeGetlker)((*OptiFSNode)(nil))  // find conflicting locks for given lock
var _ = (fs.NodeSetlker)((*OptiFSNode)(nil))  // gets a lock on a node
var _ = (fs.NodeSetlkwer)((*OptiFSNode)(nil)) // gets a lock on a node, waits for it to be ready
// var _ = (fs.NodeRenamer)((*OptiFSNode)(nil))    // Changes the directory a node is in
var _ = (fs.NodeMknoder)((*OptiFSNode)(nil)) // Similar to lookup, but creates the inode
var _ = (fs.NodeLinker)((*OptiFSNode)(nil))  // For handling hard links
// var _ = (fs.NodeSymlinker)((*OptiFSNode)(nil))  // For handling hard links
// var _ = (fs.NodeReadlinker)((*OptiFSNode)(nil)) // For reading symlinks

// Statfs implements statistics for the filesystem that holds this
// Inode.
func (n *OptiFSNode) Statfs(ctx context.Context, out *fuse.StatfsOut) syscall.Errno {
	log.Println("IN STATFS")
	// As this is a loopback filesystem, we will stat the underlying filesystem.
	var s syscall.Statfs_t = syscall.Statfs_t{}
	err := syscall.Statfs(n.RPath(), &s)
	if err != nil {
		return fs.ToErrno(err)
	}
	out.FromStatfsT(&s)
	return fs.OK
}

// Path returns the full RPath to the underlying file in the underlying filesystem
func (n *OptiFSNode) RPath() string {
	// Get 'n's node's path relative to OptiFS's root
	var path string = n.Path(n.Root())
	return filepath.Join(n.RootNode.Path, path)
}

// checker if we are in the root of the filesystem
// used for sysadmin purposes
func (n *OptiFSNode) IsRoot() bool {
	return n.Inode.Root() == &n.Inode
}

// checker to see if we are allowed to perform operations at the current location
func (n *OptiFSNode) IsAllowed(ctx context.Context) error {
	// if we're in the root directory
	if n.IsRoot() {
		log.Println(">>> WE ARE IN ROOT!!!!!")
		uErr, userID, _ := permissions.GetUIDGID(ctx) // get the UID of the person doing the syscall
		if uErr != nil {
			log.Println("ERROR GETTING UID/GID")
			return fs.ToErrno(uErr)
		}
		if userID != permissions.SysAdmin.UID { // if they are not the sysadmin, they can't operate in root!
			log.Println("Only the syadmin can do operations in root :(")
			return fs.ToErrno(syscall.EACCES)
		}
	} else {
		log.Println(">>> WE ARE NOT IN ROOT!")
	}
<<<<<<< HEAD
=======

	return nil
}

// checker to see if we are allowed to perform operations in the source and destination specified
func (n *OptiFSNode) IsAllowedTwoLocations(ctx context.Context, newParent fs.InodeEmbedder) error {

	dest := newParent.EmbeddedInode()

	// if the source or the destination is in the root directory
	if n.IsRoot() || dest.IsRoot() {
		log.Println(">>> SRC OR DEST IS IN ROOT!!!!!")
		uErr, userID, _ := permissions.GetUIDGID(ctx) // get the UID of the person doing the syscall
		if uErr != nil {
			log.Println("ERROR GETTING UID/GID")
			return fs.ToErrno(uErr)
		}
		if userID != permissions.SysAdmin.UID { // if they are not the sysadmin, they can't operate in root!
			log.Println("Only the syadmin can do operations in root :(")
			return fs.ToErrno(syscall.EACCES)
		}
	} else {
		log.Println(">>> SRC OR DEST IS NOT IN ROOT!")
	}
>>>>>>> 96f6e5aa

	return nil
}

// create a new node in the system
func (n *OptiFSRoot) newNode(parent *fs.Inode, name string, s *syscall.Stat_t) fs.InodeEmbedder {
	// If the NewNode function has a custom definition, use it
	if n.NewNode != nil {
		return n.NewNode(n, parent, name, s)
	}

	// Otherwise, create an OptiFSNode and return it's address
	return &OptiFSNode{
		RootNode: n, // Set the root (so we can keep track of it easily)
	}
}

// Create an existing node in the system
func (n *OptiFSRoot) existingNode(existingHash [64]byte, existingRef uint64) fs.InodeEmbedder {
	return &OptiFSNode{
		RootNode:    n,
		currentHash: existingHash,
		refNum:      existingRef,
	}
}

// Function creates a custom, unique, inode number from a file stat structure
//
// since we're using NFS, theres a chance not all Inode numbers will be unique, so we
// calculate one using bit swapping
func (n *OptiFSRoot) getNewStableAttr(s *syscall.Stat_t, path *string) fs.StableAttr {
	// Otherwise, generate a new one
	inodeInfoString := fmt.Sprintf("%s%d%d", *path, s.Dev, s.Ino)
	inodeInfo := []byte(inodeInfoString)
	hash := hashing.HashContents(inodeInfo, 0)

	vIno := binary.BigEndian.Uint64(hash[:8])

	return fs.StableAttr{
		Mode: s.Mode, // Copy the underlying files perms
		Gen:  1,      // generation number (determines lifetime of inode)
		Ino:  vIno,   // Unique generated inode number
	}

}

// get the attributes for the file hashing
func (n *OptiFSNode) GetAttr() fs.StableAttr {
	return n.StableAttr()
}

// lookup FINDS A NODE based on its name
func (n *OptiFSNode) Lookup(ctx context.Context, name string, out *fuse.EntryOut) (*fs.Inode, syscall.Errno) {
	path := n.RPath()

	log.Printf("LOOKUP performed for {%v} from node {%v}\n", name, path)

	// Check execute permissions on the parent directory
	err1, dirMetadata := metadata.LookupDirMetadata(path)
	if err1 == nil {
		log.Println("Checking directory custom permissions")
		isAllowed := permissions.CheckPermissions(ctx, dirMetadata, 2) // Check exec permissions
		if !isAllowed {
			log.Println("Not allowed!")
			return nil, fs.ToErrno(syscall.EACCES)
		}
		log.Println("Not allowed!")
	}

	filePath := filepath.Join(n.RPath(), name) // getting the full path to the file (join name to path)
	s := syscall.Stat_t{}                      // status of a file
	err := syscall.Lstat(filePath, &s)         // gets the file attributes (also returns attrs of symbolic link)

	if err != nil {
		log.Println("LOOKUP FAILED!")
		return nil, fs.ToErrno(err)
	}

	oErr, oNode, _ := HandleNodeInstantiation(ctx, n, filePath, name, &s, out, nil, nil)

	return oNode, oErr
}

// opens a directory and then closes it
func (n *OptiFSNode) Opendir(ctx context.Context) syscall.Errno {

	path := n.RPath()
	log.Printf("Opening directory '%v'\n", path)

	// Check exec permissions if there is custom metadata
	err1, dirMetadata := metadata.LookupDirMetadata(path)
	if err1 == nil {
		log.Println("Checking directory custom permissions")
		isAllowed := permissions.CheckPermissions(ctx, dirMetadata, 2) // Check exec permissions
		if !isAllowed {
			log.Println("Not allowed!")
			return fs.ToErrno(syscall.EACCES)
		}
		log.Println("Not allowed!")
	}

	// Open the directory (n), 0755 is the default perms for a new directory
	dir, err2 := syscall.Open(n.RPath(), syscall.O_DIRECTORY, 0755)
	if err2 != nil {
		return fs.ToErrno(err2)
	}
	syscall.Close(dir) // close when finished
	return fs.OK
}

// opens a stream of dir entries,
func (n *OptiFSNode) Readdir(ctx context.Context) (fs.DirStream, syscall.Errno) {

	path := n.RPath()

	// Check read permissions if available
	err1, dirMetadata := metadata.LookupDirMetadata(path)
	if err1 == nil {
		isAllowed := permissions.CheckPermissions(ctx, dirMetadata, 0)
		if !isAllowed {
			return nil, fs.ToErrno(syscall.EACCES)
		}
		log.Println("Not allowed!")
	}

	return fs.NewLoopbackDirStream(path)
}

// get the attributes of a file/dir, either with a filehandle (if passed) or through inodes
func (n *OptiFSNode) Getattr(ctx context.Context, f fs.FileHandle, out *fuse.AttrOut) syscall.Errno {
	log.Println("NODE || entered GETATTR")

	path := n.RPath()

	// Not sure if attributes carry over node Lookups, check persistent storage to be sure
	var existingHash [64]byte
	var existingRef uint64
	if err, _, _, _, _, isDir, hash, ref := metadata.RetrieveNodeInfo(path); err == nil && !isDir {
		existingHash = hash
		existingRef = ref
	}

	// Try and get an entry in our own custom system
	err1, fileMetadata := metadata.LookupRegularFileMetadata(existingHash, existingRef)
	if err1 == nil { // If it exists
		metadata.FillAttrOut(fileMetadata, out)
		return fs.OK
	}
	err2, dirMetadata := metadata.LookupDirMetadata(path)
	if err2 == nil {
		metadata.FillAttrOut(dirMetadata, out)
		return fs.OK
	}

	log.Println("No custom metadata available - Statting underlying node")

	// OTHERWISE, just stat the node
	var err error
	s := syscall.Stat_t{}
	if f == nil {
		// IF we're dealing with the root, stat it directly as opposed to handling symlinks
		if &n.Inode == n.Root() {
			err = syscall.Stat(path, &s) // if we are looking for the root of FS
		} else {
			// Otherwise, use Lstat to handle symlinks as well as normal files/directories
			err = syscall.Lstat(path, &s) // if it's just a normal file/dir
		}

		if err != nil {
			return fs.ToErrno(err)
		}
	} else {

		serr := syscall.Fstat(f.(*OptiFSFile).fdesc, &s) // stat the file descriptor to get the attrs (no path needed)

		if serr != nil {
			return fs.ToErrno(serr)
		}

		out.FromStat(&s) // fill the attr into struct if no errors
	}
	return fs.OK
}

// Sets attributes of a node
func (n *OptiFSNode) Setattr(ctx context.Context, f fs.FileHandle, in *fuse.SetAttrIn, out *fuse.AttrOut) syscall.Errno {

	log.Println("NODE || entered SETATTR")

	// Retrieve persisten data as 'n' may have empty attributes as lookups are performed as *fs.Inode's, as opposed to
	// *OptiFSNode, so it seems like attributes cannot always carry across operations

	var existingHash [64]byte
	var existingRef uint64
	var isDir bool

	// Search for persistent hash or ref's
	log.Println("Searching for persistently stored hash and ref")
	if err, _, _, _, _, isDir, hash, ref := metadata.RetrieveNodeInfo(n.RPath()); err == nil && !isDir {
		existingHash = hash
		existingRef = ref
		log.Printf("Found - {%v} - {%+v}\n", existingHash, existingRef)
	} else {
		log.Println("No persistent regfile data found!")
		isDir = true
	}

	// Check to see if we can find an entry in our node hashmap
	err1, fileMetadata := metadata.LookupRegularFileMetadata(existingHash, existingRef)
	if err1 == nil {
		log.Println("Setting attributes for custom regular file metadata.")
		if f != nil {
			return fs.ToErrno(SetAttributes(ctx, fileMetadata, in, n, f.(*OptiFSFile), out, isDir))
		}
		return fs.ToErrno(SetAttributes(ctx, fileMetadata, in, n, nil, out, isDir))
	}
	// Also check to see if we can find an entry in our directory hashmap
	err2, dirMetadata := metadata.LookupDirMetadata(n.RPath())
	if err2 == nil {
		log.Println("Setting attributes for custom directory metadata.")
		if f != nil {
			return fs.ToErrno(SetAttributes(ctx, dirMetadata, in, n, f.(*OptiFSFile), out, isDir))
		}
		return fs.ToErrno(SetAttributes(ctx, dirMetadata, in, n, nil, out, isDir))
	}

	// Otherwise, neither exists; just do underlying node
	log.Println("Setting attributes for underlying node.")
	return fs.ToErrno(SetAttributes(ctx, nil, in, n, nil, out, isDir))
}

// Opens a file for reading, and returns a filehandle
// flags determines how we open the file (read only, read-write, etc...)
func (n *OptiFSNode) Open(ctx context.Context, flags uint32) (f fs.FileHandle, fFlags uint32, errno syscall.Errno) {

	log.Println("ENTERED OPEN")

	path := n.RPath()

	// Not sure if ACCESS is checked for opening a file
	log.Printf("\n=======================\nOpen Flags: (0x%v)\n=======================\n", strconv.FormatInt(int64(flags), 16))

	// Not sure file attributes are persisten between lookups, better to retrieve from persisten store
	// instead of node
	var existingHash [64]byte
	var existingRef uint64
	if err, _, _, _, _, _, hash, ref := metadata.RetrieveNodeInfo(path); err == nil {
		log.Println("Persisten hash and ref exists for file")
		existingHash = hash
		existingRef = ref
	}

	// Check custom permissions for opening the file
	// Lookup metadata entry
	herr, fileMetadata := metadata.LookupRegularFileMetadata(existingHash, existingRef)
	if herr == nil { // If we found custom metadata
		log.Println("Checking custom metadata for OPEN permission")
		allowed := permissions.CheckOpenPermissions(ctx, fileMetadata, flags)
		if !allowed {
			log.Println("Not allowed!")
			return nil, 0, syscall.EACCES
		}
	}

	fileDescriptor, err := syscall.Open(path, int(flags), 0666) // try to open the file at path
	if err != nil {
		return nil, 0, fs.ToErrno(err)
	}

	// Creates a custom filehandle from the returned file descriptor from Open
	optiFile := NewOptiFSFile(fileDescriptor, n.GetAttr(), flags, existingHash, existingRef)
	//log.Println("Created a new loopback file")
	return optiFile, flags, fs.OK
}

// Get EXTENDED attribute
func (n *OptiFSNode) Getxattr(ctx context.Context, attr string, dest []byte) (uint32, syscall.Errno) {
	//log.Println("ENTERED GETXATTR")

	// Check if the user has read access
	err1, nodeMetadata := metadata.LookupRegularFileMetadata(n.currentHash, n.refNum)
	if err1 == nil {
		hasRead := permissions.CheckPermissions(ctx, nodeMetadata, 0)
		if !hasRead {
			return 0, syscall.EACCES
		}
	}
	path := n.RPath()
	err2, dirMetadata := metadata.LookupDirMetadata(path)
	if err2 == nil {
		hasRead := permissions.CheckPermissions(ctx, dirMetadata, 0)
		if !hasRead {
			return 0, syscall.EACCES
		}
	}

	// Pass it down to the filesystem below
	attributeSize, err3 := unix.Lgetxattr(path, attr, dest)
	return uint32(attributeSize), fs.ToErrno(err3)
}

// Set EXTENDED attribute
func (n *OptiFSNode) Setxattr(ctx context.Context, attr string, data []byte, flags uint32) syscall.Errno {
	//log.Println("ENTERED SETXATTR")

	// Check if the user has write access
	err1, nodeMetadata := metadata.LookupRegularFileMetadata(n.currentHash, n.refNum)
	if err1 == nil {
		hasWrite := permissions.CheckPermissions(ctx, nodeMetadata, 1)
		if !hasWrite {
			return syscall.EACCES
		}
	}
	path := n.RPath()
	err2, dirMetadata := metadata.LookupDirMetadata(path)
	if err2 == nil {
		hasWrite := permissions.CheckPermissions(ctx, dirMetadata, 1)
		if !hasWrite {
			return syscall.EACCES
		}
	}

	// Pass it down to the filesystem below
	err3 := unix.Lsetxattr(path, attr, data, int(flags))
	return fs.ToErrno(err3)
}

// Remove EXTENDED attribute
func (n *OptiFSNode) Removexattr(ctx context.Context, attr string) syscall.Errno {
	//log.Println("ENTERED REMOVEXATTR")

	// Check if the user has write access
	err1, nodeMetadata := metadata.LookupRegularFileMetadata(n.currentHash, n.refNum)
	if err1 == nil {
		hasWrite := permissions.CheckPermissions(ctx, nodeMetadata, 1)
		if !hasWrite {
			return syscall.EACCES
		}
	}
	path := n.RPath()
	err2, dirMetadata := metadata.LookupDirMetadata(path)
	if err2 == nil {
		hasWrite := permissions.CheckPermissions(ctx, dirMetadata, 1)
		if !hasWrite {
			return syscall.EACCES
		}
	}

	err3 := unix.Lremovexattr(path, attr)
	return fs.ToErrno(err3)
}

// List EXTENDED attributes
func (n *OptiFSNode) Listxattr(ctx context.Context, dest []byte) (uint32, syscall.Errno) {
	//log.Println("ENTERED LISTXATTR")

	// Check if the user has read access
	err1, nodeMetadata := metadata.LookupRegularFileMetadata(n.currentHash, n.refNum)
	if err1 == nil {
		hasRead := permissions.CheckPermissions(ctx, nodeMetadata, 0)
		if !hasRead {
			return 0, syscall.EACCES
		}
	}
	path := n.RPath()
	err2, dirMetadata := metadata.LookupDirMetadata(path)
	if err2 == nil {
		hasRead := permissions.CheckPermissions(ctx, dirMetadata, 0)
		if !hasRead {
			return 0, syscall.EACCES
		}
	}

	// Pass it down to the filesystem below
	allAttributesSize, err3 := unix.Llistxattr(path, dest)
	return uint32(allAttributesSize), fs.ToErrno(err3)
}

// Checks access of a node
func (n *OptiFSNode) Access(ctx context.Context, mask uint32) syscall.Errno {
	log.Printf("Checking ACCESS for %v\n", n.RPath())

	// Prioritise custom metadata

	// Need to get the currentHash and refNum from the persistent store as node attributes may
	// not carry across lookups
	path := n.RPath()
	_, _, _, _, _, _, hash, ref := metadata.RetrieveNodeInfo(path)

	// Check if custom metadata exists for a regular file
	if err, fileMetadata := metadata.LookupRegularFileMetadata(hash, ref); err == nil {
		// If there is no metadata, just perform a normal ACCESS on the underlying node
		log.Println("Found custom regular file metadata, checking...")
		isAllowed := permissions.CheckMask(ctx, mask, fileMetadata)
		if !isAllowed {
			return fs.ToErrno(syscall.EACCES)
		}
	}

	// Check if custom metadata exists for a directory
	if err, dirMetadata := metadata.LookupDirMetadata(path); err == nil {
		log.Println("Found custom directory metadata, checking...")
		isAllowed := permissions.CheckMask(ctx, mask, dirMetadata)
		if !isAllowed {
			return fs.ToErrno(syscall.EACCES)
		}
	}

	// Otherwise, default the access to underlying filesystem
	return fs.ToErrno(syscall.Access(path, mask))
}

// Make a directory
func (n *OptiFSNode) Mkdir(ctx context.Context, name string, mode uint32, out *fuse.EntryOut) (*fs.Inode, syscall.Errno) {
	log.Println("ENTERED MKDIR")

	// check if the user is allowed to make a directory here
	// i.e if we are in root, are they the sysadmin?
	err := n.IsAllowed(ctx)
	if err != nil {
		return nil, fs.ToErrno(err)
	}

	filePath := filepath.Join(n.RPath(), name)

	// Check write and execute permissions on the parent directory
	err1, dirMetadata := metadata.LookupDirMetadata(n.RPath())
	if err1 == nil {
		log.Println("Checking directory custom permissions")
		writePerm := permissions.CheckPermissions(ctx, dirMetadata, 1) // Check for write permissions
		if !writePerm {
			log.Println("Not allowed!")
			return nil, fs.ToErrno(syscall.EACCES)
		}
		execPerm := permissions.CheckPermissions(ctx, dirMetadata, 2) // Check exec permissions
		if !execPerm {
			log.Println("Not allowed!")
			return nil, fs.ToErrno(syscall.EACCES)
		}
	}

	// Create the directory
	err2 := syscall.Mkdir(filePath, mode)
	if err2 != nil {
		return nil, fs.ToErrno(err2)
	}
	log.Println("Created the directory!")

	log.Printf("Mode used: 0x%X\n", mode)

	// Now stat the new directory, ensuring it was created
	var directoryStatus syscall.Stat_t
	err2 = syscall.Stat(filePath, &directoryStatus)
	if err2 != nil {
		return nil, fs.ToErrno(err2)
	}
	log.Println("Statted the directory!")

	log.Printf("Mode statted: 0x%X\n", directoryStatus.Mode)

	// Handle the node instantiation
	oErr, oInode, _ := HandleNodeInstantiation(ctx, n, filePath, name, &directoryStatus, out, nil, nil)

	// Update our custom metadata system

	return oInode, oErr
}

func (n *OptiFSNode) setOwner(ctx context.Context, path string) error {
	// make sure we are running as root user (root user id is 0)
	if os.Getuid() != 0 {
		return nil
	}

	person, check := fuse.FromContext(ctx) // get person's info
	// if we werent able to get the info of the person who performed the operation
	if !check {
		return nil
	}

	// change the ownership of the file/dir to the UID and GID of the person
	return syscall.Lchown(path, int(person.Uid), int(person.Gid))

}

// create a REGULAR FILE that doesn't exist, also fills in the gid/uid of the user into the file attributes
func (n *OptiFSNode) Create(ctx context.Context, name string, flags uint32, mode uint32, out *fuse.EntryOut) (inode *fs.Inode, f fs.FileHandle, fuseFlags uint32, errno syscall.Errno) {
	// check if the user is allowed to make a file here
	// i.e if we are in root, are they the sysadmin?
	err := n.IsAllowed(ctx)
	if err != nil {
		return nil, nil, 0, fs.ToErrno(err)
	}

	// Check write and exec permissions on the parent directory
	err1, dirMetadata := metadata.LookupDirMetadata(n.RPath())
	if err1 == nil {
		log.Println("Checking directory custom permissions")
		writePerm := permissions.CheckPermissions(ctx, dirMetadata, 1) // Check for write permissions
		if !writePerm {
			log.Println("Not allowed!")
			return nil, nil, 0, fs.ToErrno(syscall.EACCES)
		}
		execPerm := permissions.CheckPermissions(ctx, dirMetadata, 2) // Check exec permissions
		if !execPerm {
			log.Println("Not allowed!")
			return nil, nil, 0, fs.ToErrno(syscall.EACCES)
		}
	}

	filePath := filepath.Join(n.RPath(), name) // create the path for the new file

	// try to open the file, OR create if theres no file to open
	fdesc, err := syscall.Open(filePath, int(flags)|os.O_CREATE, mode)

	if err != nil {
		return nil, nil, 0, fs.ToErrno(err)
	}

	n.setOwner(ctx, filePath) // set who made the file

	// stat the new file, making sure it was created
	s := syscall.Stat_t{}
	fErr := syscall.Fstat(fdesc, &s)
	if fErr != nil {
		syscall.Close(fdesc) // close the file descr
		return nil, nil, 0, fs.ToErrno(err)
	}

	oErr, oNode, oFile := HandleNodeInstantiation(ctx, n, filePath, name, &s, out, &fdesc, &flags)

	return oNode, oFile, 0, oErr
}

// Unlinks (removes) a file
func (n *OptiFSNode) Unlink(ctx context.Context, name string) syscall.Errno {
	// check if the user is allowed to remove a file here
	// i.e if we are in root, are they the sysadmin?
	aErr := n.IsAllowed(ctx)
	if aErr != nil {
		return fs.ToErrno(aErr)
	}

	log.Printf("UNLINK performed on %v from node %v\n", name, n.RPath())

	// Check write and exec permissions on the parent directory
	err1, dirMetadata := metadata.LookupDirMetadata(n.RPath())
	if err1 == nil {
		log.Println("Checking directory custom permissions")
		writePerm := permissions.CheckPermissions(ctx, dirMetadata, 1) // Check for write permissions
		if !writePerm {
			log.Println("Not allowed!")
			return fs.ToErrno(syscall.EACCES)
		}
		execPerm := permissions.CheckPermissions(ctx, dirMetadata, 2) // Check exec permissions
		if !execPerm {
			log.Println("Not allowed!")
			return fs.ToErrno(syscall.EACCES)
		}
	}

	// Flag for custom metadata existing
	var customExists bool

	// Construct the file's path since 'n' is actually the parent directory
	filePath := filepath.Join(n.RPath(), name)

	// Since 'n' is actually the parent directory, we need to retrieve the underlying node to search
	// for custom metadata to cleanup
	herr, _, _, _, _, _, contentHash, refNum := metadata.RetrieveNodeInfo(filePath)
	if herr == nil {
		// Mark if it exists
		customExists = true
	}

	err := syscall.Unlink(filePath)
	if err != nil {
		return fs.ToErrno(err)
	}

	// Cleanup the custom metadata side of things ONLY if the unlink operations suceeded
	if customExists {
		metadata.RemoveRegularFileMetadata(contentHash, refNum)
		metadata.RemoveNodeInfo(filePath)
	}

	return fs.ToErrno(err)
}

// Unlinks (removes) a directory
func (n *OptiFSNode) Rmdir(ctx context.Context, name string) syscall.Errno {
	// check if the user is allowed to remove a directory here
	// i.e if we are in root, are they the sysadmin?
	err := n.IsAllowed(ctx)
	if err != nil {
		return fs.ToErrno(err)
	}

	// Check exec and write permissions on the parent directory
	// Don't need to check the directory being removed, as it must be empty to be removed
	err1, dirMetadata := metadata.LookupDirMetadata(n.RPath())
	if err1 == nil {
		log.Println("Checking directory custom permissions")
		writePerm := permissions.CheckPermissions(ctx, dirMetadata, 1) // Check for write permissions
		if !writePerm {
			log.Println("Not allowed!")
			return fs.ToErrno(syscall.EACCES)
		}
		execPerm := permissions.CheckPermissions(ctx, dirMetadata, 2) // Check exec permissions
		if !execPerm {
			log.Println("Not allowed!")
			return fs.ToErrno(syscall.EACCES)
		}
	}

	//log.Printf("RMDIR performed on %v from node %v\n", name, n.path())
	filePath := filepath.Join(n.RPath(), name)

	// See if we can remove the dir from our custom dir map first
	metadata.RemoveDirEntry(filePath)
	metadata.RemoveNodeInfo(filePath)

	rErr := syscall.Rmdir(filePath)
	return fs.ToErrno(rErr)
}

// For storing hashes for each block write under a file
var hashHashMap = make(map[string]*bytes.Buffer) // A map keyed by a filepath and has a slice of 64byte arrays as a value
var hashHashMapLock sync.RWMutex

func (n *OptiFSNode) Write(ctx context.Context, f fs.FileHandle, data []byte, off int64) (written uint32, errno syscall.Errno) {
	//log.Println("Entered WRITE")
	if f != nil {
		// Lock the file
		f.(*OptiFSFile).mu.Lock()
		defer f.(*OptiFSFile).mu.Unlock()

		nodePath := n.RPath()

		// Check if n's attributes are default
		var defaultByteArray [64]byte
		var hash [64]byte
		var ref uint64
		if n.currentHash == defaultByteArray || n.refNum == 0 {
			// Retrieve from the persisten store
			_, _, _, _, _, _, tmpHash, tmpRef := metadata.RetrieveNodeInfo(nodePath)
			hash = tmpHash
			ref = tmpRef
		} else {
			hash = n.currentHash
			ref = n.refNum
		}

		// Ensure we have permission to write to the file
		// Check if we have permission to write to the file
		err, fileMetadata := metadata.LookupRegularFileMetadata(hash, ref)
		if err == nil { // if it exists
			writePerm := permissions.CheckPermissions(ctx, fileMetadata, 1) // check write perm
			if !writePerm {
				return 0, syscall.EACCES
			}
		}

		//log.Println("We have permission!")

		// Hash the content
		newHash := hashing.HashContents(data, f.(*OptiFSFile).flags)
		// Store the hash in the hashHashMap
		// See if an entry exists
        log.Println("Requesting hashHashMapLock")
		hashHashMapLock.Lock()
		byteBuffer, ok := hashHashMap[nodePath]
		if ok {
			// Write to the buffer
			byteBuffer.Write(newHash[:])
		} else {
			// Buffer doesn't exist, create a new one
			hashHashMap[nodePath] = bytes.NewBuffer(newHash[:])
		}
		hashHashMapLock.Unlock()
        log.Println("Released hashHashMapLock")

		// Now write to the underlying file
		//log.Println("Performing normal write")
		numOfBytesWritten, werr := syscall.Pwrite(f.(*OptiFSFile).fdesc, data, off)
		if werr != nil {
			//log.Println("Error performing normal write!")
			return 0, fs.ToErrno(werr)
		}
		//log.Println("Wrote to file succesfully")
		return uint32(numOfBytesWritten), fs.OK
	}

	log.Println("No file descriptor - exiting!")

	return 0, fs.ToErrno(syscall.EBADFD)
}

func (n *OptiFSNode) Flush(ctx context.Context, f fs.FileHandle) syscall.Errno {
	//log.Println("ENTERED FLUSH")
	if f != nil {
		return f.(fs.FileFlusher).Flush(ctx)
	}
	//log.Println("FLUSH - EBADFD")
	return syscall.EBADFD // bad file descriptor
}

// FUSE's version of a close
func (n *OptiFSNode) Release(ctx context.Context, f fs.FileHandle) syscall.Errno {
	log.Printf("ENTERED RELEASE - {%v}\n", n.RPath())

	if f != nil {

		flags := f.(*OptiFSFile).flags

        hashHashMapLock.Lock()
        // Big check here to REALLY make sure we want to perform deduplication steps
        // Flags have to have write intend AND the bytebuffer for the file can't be empty
		if !(flags&syscall.O_WRONLY == syscall.O_WRONLY || flags&syscall.O_RDWR == syscall.O_RDWR ||
			flags&syscall.O_CREAT == syscall.O_CREAT || flags&syscall.O_TRUNC == syscall.O_TRUNC ||
			flags&syscall.O_APPEND == syscall.O_APPEND) {
                hashHashMapLock.Unlock()
			log.Println("No writing intent, simply releasing file")
			return f.(*OptiFSFile).Release(ctx)
		}
        hashHashMapLock.Unlock()
        log.Println("Writing intent, continuing to perform de-duplication steps")

		// Calculate the final hash
        log.Println("Requesting hashHashMapLock")
		hashHashMapLock.Lock()
        var newHash [64]byte
        if hashHashMap != nil {
            buffer, ok := hashHashMap[n.RPath()]
            if ok {
                newHash = hashing.HashContents(buffer.Bytes(), 0)
                log.Printf("Final hash computed for file: {%x}\n", newHash)
                // Get rid of hashmap entry
                delete(hashHashMap, n.RPath())
            } else {
                log.Println("No available hash, file must be empty!")
            }
        } else {
            log.Println("No hashHashMapLock, how did this happen?")
        }
		hashHashMapLock.Unlock()
        log.Println("Released hashHashMapLock")

		// Save the path
		nodePath := n.RPath()

		// Check if n's attributes are default
		var defaultByteArray [64]byte
		var hash [64]byte
		var ref uint64
		if n.currentHash == defaultByteArray || n.refNum == 0 {
			// Retrieve from the persisten store
			_, _, _, _, _, _, tmpHash, tmpRef := metadata.RetrieveNodeInfo(nodePath)
			hash = tmpHash
			ref = tmpRef
		} else {
			hash = n.currentHash
			ref = n.refNum
		}

		// Keep the old metadata if it exists
		err1, oldMetadata := metadata.LookupRegularFileMetadata(hash, ref)
		log.Printf("Scanned for old metadata - %v\n", err1)

		// Check to see if it's unique
		isUnique, _ := metadata.IsContentHashUnique(newHash)
		log.Printf("Is unique: {%v}\n", isUnique)

		// If it's unique - CREATE a new MapEntry
		if isUnique {
			metadata.CreateRegularFileMapEntry(newHash)
			log.Println("Created a regular file MapEntry")
			// If it already exists, simply retrieve it
		}

		err2, entry := metadata.LookupRegularFileEntry(newHash)
		if err2 != nil {
			log.Println("MapEntry doesn't exist!")
			return fs.ToErrno(syscall.ENODATA) // return EAGAIN if we error here, not sure what is appropriate...
		}
		log.Println("Confirmed regular file MapEntry exists")

		log.Printf("Entry index num: {%v}\n", entry.IndexCounter)

		// Find an instance of a duplicate file incase we need to do de-duplication
		// This needs to be performed before the creation of a new entry, as this gets the
		// most recent entry
		rec := metadata.RetrieveRecent(entry)
		log.Printf("Searched for previous entry - {%v}\n", rec)

		// Create a new MapEntryMetadata instance
		newRef, fileMetadata := metadata.CreateRegularFileMetadata(entry)
		log.Printf("Created a new MapEntryMetadata object at refnum {%v}\n", newRef)
		// Set the file handle's refnum to the entry

		// Update our persistence hash
		metadata.UpdateNodeInfo(nodePath, nil, nil, nil, &newHash, &newRef)
		log.Println("Updated node info")

		// Perform the deduplication
		if !isUnique {

			// If it's not unique, close the file - we're getting rid of it
			f.(fs.FileReleaser).Release(ctx)

			if rec == nil {
				// Somehow we confirmed that it's not unique, but can't find the original content
				log.Println("Cannot find the original file of duplicate content!")
				metadata.RemoveRegularFileMetadata(newHash, newRef)
				return fs.ToErrno(syscall.ENOENT)
			}

			log.Println("Performing atomic linking - file isn't unique!")

			// Create a tmpFilename to perform all operations on
			tmpFilePath := nodePath + "~(TMP)"
			// Create a hardlink to tmpFileName
			linkErr := syscall.Link(rec.Path, tmpFilePath)
			if linkErr != nil {
				log.Printf("Failed to make temporary link - {%v} - exiting", linkErr)
				metadata.RemoveRegularFileMetadata(newHash, newRef)
				return fs.ToErrno(syscall.ENOLINK)
			}
			log.Printf("Created temporary link at {%v}\n", tmpFilePath)

			var st syscall.Stat_t
			statErr := syscall.Lstat(tmpFilePath, &st)
			if statErr != nil {
				// Cleanup first
				syscall.Unlink(tmpFilePath)
				metadata.RemoveRegularFileMetadata(newHash, newRef)
				log.Printf("Failed to stat link - {%v} - removing and exiting!\n", statErr)
				return fs.ToErrno(syscall.ENOENT)
			}
			log.Println("Statted the temporary link!")

			// Now rename the link onto the original file
			renErr := syscall.Rename(tmpFilePath, nodePath)
			if renErr != nil {
				// Cleanup first
				syscall.Unlink(tmpFilePath)
				metadata.RemoveRegularFileMetadata(newHash, newRef)
				log.Printf("Failed to overwrite the original file with link - {%v} - removing and exiting!\n", renErr)
				return fs.ToErrno(syscall.EIO)
			}
			log.Println("Successfuly overwrote original file with temporary link file!")

			// Update custom metadata
			if err1 == nil {
				metadata.MigrateDuplicateFileMetadata(oldMetadata, fileMetadata, &st)
				metadata.RemoveRegularFileMetadata(newHash, newRef)
				log.Println("Updated metadata through migrating old metadata")
			} else {
				log.Println("No previous metadata available, creating a new file to simulate the new file metadata")
				// Otherwise very cheeky operation - create a new file and copy the metadata to simulate the metadata
				// of a new file
				// Ensure we can create a file to copy the metadata from
				spareTmpFilePath := nodePath + "~(SPARE)"
				spareFd, spareErr := syscall.Open(spareTmpFilePath, syscall.O_CREAT|syscall.O_RDONLY, 0644)
				if spareErr != nil {
					log.Println("Failed to create new file - UH OH!")
					// TODO: figure out how to atomically revert from here or implement some kind of metadata
					return fs.ToErrno(spareErr)
				}
				log.Printf("Created new file at {%v}\n", spareTmpFilePath)

				// Stat the file
				var spareSt syscall.Stat_t
				spareStatErr := syscall.Fstat(spareFd, &spareSt)
				if spareStatErr != nil {
					// Clean up
					log.Println("Failed to stat new file - UH OH")
					syscall.Close(spareFd)
					syscall.Unlink(spareTmpFilePath)
					// TODO: figure out how to atomically revert from here or implement some kind of metadata
					return fs.ToErrno(spareStatErr)
				}
				log.Println("Performed stat on new file")
				syscall.Close(spareFd)
				syscall.Unlink(spareTmpFilePath)
				log.Printf("Closed and removed {%v}\n", spareTmpFilePath)

				// Now update the metadata using the newly created file's metadata
				iErr := metadata.InitialiseNewDuplicateFileMetadata(ctx, fileMetadata, &spareSt, &st, nodePath)
				if iErr != nil {
					log.Println("Failed to apply new custom metadata - UH OH")
					// TODO: figure out how to atomically revert from here or implement some kind of metadata
				}
				log.Println("Succesfully updated custom metadata!")
			}

			log.Println("Finished de-duplicating file!")
			return fs.OK
		} else {
			log.Println("Simply updating metadata, file is unique")

			// Fill in the MapEntryMetadata object
			var st syscall.Stat_t
			serr := syscall.Fstat(f.(*OptiFSFile).fdesc, &st)
			if serr != nil {
				log.Println("Failed to stat the file")
				return fs.ToErrno(serr)
			}
			log.Println("Sucessfully statted the file!")

			if err1 == nil { // If we had old metadata, keep aspects of it
				metadata.MigrateRegularFileMetadata(oldMetadata, fileMetadata, &st)
				log.Println("Migrated old existing metadata over!")
			} else { // If we don't have old metadata, do a full copy of the underlying node's metadata
				stableAttr := n.StableAttr()
				metadata.FullMapEntryMetadataUpdate(fileMetadata, &st, &stableAttr, nodePath)
				log.Println("Performed full MapEntryMetadata update as previous metadata didn't exist!")
			}

			log.Println("Closing the file now!")

			return f.(fs.FileReleaser).Release(ctx)
		}
	}

	log.Println("RELEASE - EBADFD")

	return syscall.EBADFD // bad file descriptor
}

func (n *OptiFSNode) Fsync(ctx context.Context, f fs.FileHandle, flags uint32) syscall.Errno {
	//log.Println("ENTERED FSYNC")
	if f != nil {
		// Check write permission
		err, fileMetadata := metadata.LookupRegularFileMetadata(n.currentHash, n.refNum)
		if err == nil {
			writePerm := permissions.CheckPermissions(ctx, fileMetadata, 1)
			if !writePerm {
				return fs.ToErrno(syscall.EACCES)
			}
		}

		return f.(fs.FileFsyncer).Fsync(ctx, flags)
	}
	//log.Println("FSYNC - EBADFD")
	return syscall.EBADFD // bad file descriptor
}

// gets the status' of locks on a node by passing it to the filehandle
func (n *OptiFSNode) Getlk(ctx context.Context, f fs.FileHandle, owner uint64, lk *fuse.FileLock, flags uint32, out *fuse.FileLock) syscall.Errno {
	if f != nil {
		return f.(fs.FileGetlker).Getlk(ctx, owner, lk, flags, out) // send it if filehandle exists
	}
	//log.Println("GETLK - EBADFD")
	return syscall.EBADFD // bad file descriptor
}

// gets a lock on a node by passing it to the filehandle, if it can't get the lock it fails
func (n *OptiFSNode) Setlk(ctx context.Context, f fs.FileHandle, owner uint64, lk *fuse.FileLock, flags uint32) syscall.Errno {
	if f != nil {
		return f.(fs.FileSetlker).Setlk(ctx, owner, lk, flags) // send it if filehandle exists
	}
	//log.Println("SETLK - EBADFD")
	return syscall.EBADFD // bad file descriptor
}

// gets a lock on a node by passing it to the filehandle
// if it can't get the lock then it waits for the lock to be obtainable
func (n *OptiFSNode) Setlkw(ctx context.Context, f fs.FileHandle, owner uint64, lk *fuse.FileLock, flags uint32) syscall.Errno {
	if f != nil {
		return f.(fs.FileSetlkwer).Setlkw(ctx, owner, lk, flags) // send it if filehandle exists
	}
	//log.Println("SETLKW - EBADFD")
	return syscall.EBADFD // bad file descriptor
}

// Moves a node to a different directory. Change is only reflected in the filetree IFF returns fs.OK
// From go-fuse/fs/loopback.go
func (n *OptiFSNode) Rename(ctx context.Context, name string, newParent fs.InodeEmbedder, newName string, flags uint32) syscall.Errno {

	log.Println("Entered RENAME")

	// check if the user is allowed to rename a directory here (source and dest)
	// i.e if either src/dest are in root, are they the sysadmin?
	err := n.IsAllowedTwoLocations(ctx, newParent)
	if err != nil {
		return fs.ToErrno(err)
	}

	// Check write and exec permissions of source and target directories
	path := n.RPath()
	err1, dir1Metadata := metadata.LookupDirMetadata(path)
	err2, dir2Metadata := metadata.LookupDirMetadata(newParent.EmbeddedInode().Path(nil))
	if err1 == nil {
		hasWrite := permissions.CheckPermissions(ctx, dir1Metadata, 1)
		if !hasWrite {
			return fs.ToErrno(syscall.EACCES)
		}
		hasExec := permissions.CheckPermissions(ctx, dir1Metadata, 2)
		if !hasExec {
			return fs.ToErrno(syscall.EACCES)
		}
	}
	if err2 == nil {
		hasWrite := permissions.CheckPermissions(ctx, dir2Metadata, 1)
		if !hasWrite {
			return fs.ToErrno(syscall.EACCES)
		}
		hasExec := permissions.CheckPermissions(ctx, dir2Metadata, 2)
		if !hasExec {
			return fs.ToErrno(syscall.EACCES)
		}
	}

	log.Println("Have permission to rename in source and target directories!")

	// Before moving, check whether it's a directory or not
	originalPath := filepath.Join(n.RPath(), name)
	newPath := filepath.Join(n.RootNode.Path, newParent.EmbeddedInode().Path(nil), newName)
	lErr, lSIno, lSMode, lSGen, lMode, lIsDir, lHash, lRef := metadata.RetrieveNodeInfo(originalPath)
	if lErr != nil {
		log.Println("Entry doesn't exist in our persistent store - big error, why doesn't it??")
		return fs.ToErrno(syscall.ENOENT)
	}

	stable := &fs.StableAttr{Ino: lSIno, Mode: lSMode, Gen: lSGen}

	var returnErr syscall.Errno
	// IFF this operation is to be done atomically (which is a more delicate operation)
	if flags&unix.RENAME_EXCHANGE != 0 {
		returnErr = n.renameExchange(name, newParent, newName)
	} else {
		// Regular rename operation if there's no RENAME_EXCHANGE flag (atomic), e.g. files between filesystems (VFS <-> Disk)
		tmp := syscall.Rename(originalPath, newPath)
		returnErr = fs.ToErrno(tmp)
		log.Println("Performed normal rename")
	}

	// Update our storages IFF we got fs.OK
	if returnErr == fs.OK {
		log.Println("Rename suceeded!")
		// Remove the old entry
		metadata.RemoveNodeInfo(originalPath)
		log.Println("Removed old persistent entry")
		if lIsDir { // If it's a directory
			metadata.StoreDirInfo(newPath, stable, lMode)
			// Copy the old metadata over since directory custom metadata is
			// indexed by path
			tmpErr, tmpMetadata := metadata.LookupDirMetadata(originalPath)
			if tmpErr != nil {
				log.Println("PANIC AHHHHH")
				return returnErr
			}
			metadataPointer := metadata.CreateDirEntry(newPath)
			(*metadataPointer) = *tmpMetadata
			// Delete old entry
			metadata.RemoveDirEntry(originalPath)
			log.Println("Updated new dir entry")
		} else { // If it's a regfile
			metadata.StoreRegFileInfo(newPath, stable, lMode, lHash, lRef)
			log.Println("Updated new regfile entry")
		}
	}

	return returnErr
}

// Handles the name exchange of two inodes
//
// Adapted from go-fuse/fs/loopback.go
func (n *OptiFSNode) renameExchange(name string, newparent fs.InodeEmbedder, newName string) syscall.Errno {
	// Open the directory of the current node

	log.Println("in renameExchange, sensitive rename")

	path := n.RPath()

	currDirFd, err := syscall.Open(path, syscall.O_DIRECTORY, 0)
	if err != nil {
		log.Printf("Error1 - %v\n", err)
		return fs.ToErrno(err)
	}
	defer syscall.Close(currDirFd)

	// Open the new parent directory
	newParentDirPath := filepath.Join(n.RootNode.Path, newparent.EmbeddedInode().Path(nil))
	newParentDirFd, err := syscall.Open(newParentDirPath, syscall.O_DIRECTORY, 0)
	if err != nil {
		log.Printf("Error2 - %v\n", err)
		return fs.ToErrno(err)
	}
	defer syscall.Close(currDirFd)
	log.Println("Opened newParentDir")

	// Get the directory status for data integrity checks
	//var st syscall.Stat_t
	//if err := syscall.Fstat(currDirFd, &st); err != nil {
	//    log.Printf("Error3 - %v\n", err)
	//	return fs.ToErrno(err)
	//}
	// As the additional check below was removed we don't need this, best to keep it irregardless though

	inode := &n.Inode
	// Check to see if the user is trying to move the root directory, and that the inode number
	// is the same from the Fstat - ensuring the current directory hasn't been moved or modified.
	//
	// REMOVED: 'inode.StableAttr().Ino != n.RootNode.getStableAttr(&st, &path).Ino' in this check due to our
	//          custom attribute storage making it inacurrate - Do we need to replace this?
	if inode.Root() != inode {
		// Return EBUSY if there is something amiss - suggesting the resource is busy
		log.Println("Check 1 failed")
		return syscall.EBUSY
	}
	log.Println("Check 1 suceeded")

	// Check the status of the new parent directory
	//if err := syscall.Fstat(newParentDirFd, &st); err != nil {
	//	return fs.ToErrno(err)
	//}
	// As the additional check below was removed we don't need this, best to keep it irregardless though

	newParentDirInode := newparent.EmbeddedInode()
	// Ensure that the new directory isn't the root node, and that the inodes match up, same
	// consistency checks as above
	//
	// REMOVED: 'newParentDirInode.StableAttr().Ino != n.RootNode.getStableAttr(&st, &newParentDirPath).Ino' in this check
	//          due to our custom attribute storage making it inaccurate - Do we need to replace this?
	if newParentDirInode.Root() != newParentDirInode {
		log.Println("Check 2 failed")
		return syscall.EBUSY
	}
	log.Println("Check 2 suceeded")

	// Perform the actual rename operation
	// Use Renameat2, an advanced version of Rename which accepts flags, which itself is an
	// extension of the rename syscall. Use RENAME_EXCHANGE as this forces the exchange to
	// occur atomically - avoiding race conditions
	result := fs.ToErrno(unix.Renameat2(currDirFd, name, newParentDirFd, newName, unix.RENAME_EXCHANGE))
	log.Println("Performed renameat with RENAME_EXCHANGE flag")

	return result
}

// Creates a node that isn't a regular file/dir/node - like device nodes or pipes
func (n *OptiFSNode) Mknod(ctx context.Context, name string, mode uint32, dev uint32, out *fuse.EntryOut) (*fs.Inode, syscall.Errno) {
	// check if the user is allowed to make a node here
	// i.e if we are in root, are they the sysadmin?
	err := n.IsAllowed(ctx)
	if err != nil {
		return nil, fs.ToErrno(err)
	}

	path := n.RPath()

	// Check the write and execute permissions of the parent directory
	err1, dirMetadata := metadata.LookupDirMetadata(path)
	if err1 == nil {
		hasWrite := permissions.CheckPermissions(ctx, dirMetadata, 1)
		if !hasWrite {
			return nil, fs.ToErrno(syscall.EACCES)
		}
		hasExec := permissions.CheckPermissions(ctx, dirMetadata, 2)
		if !hasExec {
			return nil, fs.ToErrno(syscall.EACCES)
		}
	}

	// Create the path of the node to be created
	nodePath := filepath.Join(path, name)
	// Create the node
	if err := syscall.Mknod(nodePath, mode, int(dev)); err != nil {
		return nil, fs.ToErrno(err)
	}

	// Keep the owner
	n.setOwner(ctx, nodePath)

	st := syscall.Stat_t{}
	if err := syscall.Lstat(nodePath, &st); err != nil {
		// Kill the node if we can't Lstat it - something went wrong
		syscall.Unlink(nodePath)
		return nil, fs.ToErrno(err)
	}

	// Handle the creation of a new node
	oErr, oNode, _ := HandleNodeInstantiation(ctx, n, nodePath, name, &st, out, nil, nil)

	return oNode, oErr
}

// // Handles the creation of hardlinks
func (n *OptiFSNode) Link(ctx context.Context, target fs.InodeEmbedder, name string, out *fuse.EntryOut) (node *fs.Inode, errno syscall.Errno) {
	// check if the user is allowed to link nodes here
	// i.e if we are in root, are they the sysadmin?
	err := n.IsAllowedTwoLocations(ctx, target)
	if err != nil {
		return nil, fs.ToErrno(err)
	}

	// Check write and execute permissions on the source directory
	err1, dirMetadata := metadata.LookupDirMetadata(target.EmbeddedInode().Path(nil))
	if err1 == nil {
		hasWrite := permissions.CheckPermissions(ctx, dirMetadata, 1)
		if !hasWrite {
			return nil, fs.ToErrno(syscall.EACCES)
		}
		hasExec := permissions.CheckPermissions(ctx, dirMetadata, 2)
		if !hasExec {
			return nil, fs.ToErrno(syscall.EACCES)
		}
	}

	// Construct the full paths
	sourcePath := filepath.Join(n.RootNode.Path, target.EmbeddedInode().Path(nil))
	targetPath := filepath.Join(n.RPath(), name)
	if err := syscall.Link(sourcePath, targetPath); err != nil {
		return nil, fs.ToErrno(err)
	}

	// Get the status of this new hard link
	st := syscall.Stat_t{}
	if err := syscall.Stat(targetPath, &st); err != nil {
		syscall.Unlink(targetPath)
		return nil, fs.ToErrno(nil)
	}

	// Reflect this in persistent store - we don't want this hardlink to have unique metadata, it's intended to be a hardlink
	oErr, oNode := HandleHardlinkInstantiation(ctx, n, targetPath, sourcePath, name, &st, out)
	if oErr != fs.OK {
		syscall.Unlink(targetPath)
		return nil, oErr
	}

	return oNode, oErr
}

//func (n *OptiFSNode) Symlink(ctx context.Context, target, name string, out *fuse.EntryOut) (node *fs.Inode, errno syscall.Errno) {
//
//	// Check write and execute permissions on the target directory
//	err1, dirMetadata := metadata.LookupDirMetadata(target)
//	if err1 == nil {
//		hasWrite := permissions.CheckPermissions(ctx, dirMetadata, 1)
//		if !hasWrite {
//			return nil, fs.ToErrno(syscall.EACCES)
//		}
//		hasExec := permissions.CheckPermissions(ctx, dirMetadata, 2)
//		if !hasExec {
//			return nil, fs.ToErrno(syscall.EACCES)
//		}
//	}
//
//	// Construct the paths
//	sourcePath := filepath.Join(n.RootNode.Path, target)
//	targetPath := filepath.Join(n.RPath(), name)
//
//	// Perform the hardlink in the underlying file system
//	if err := syscall.Symlink(sourcePath, targetPath); err != nil {
//		return nil, fs.ToErrno(err)
//	}
//
//	// Set the owner to the creator
//	n.setOwner(ctx, targetPath)
//
//	st := syscall.Stat_t{}
//	if err := syscall.Lstat(targetPath, &st); err != nil {
//		syscall.Unlink(targetPath)
//		return nil, fs.ToErrno(err)
//	}
//
//    oErr, oNode, _ := HandleNodeInstantiation(ctx, n, targetPath, name, &st, out, nil, nil)
//
//    return oNode, oErr
//}
//
//// Handles reading a symlink
//func (n *OptiFSNode) Readlink(ctx context.Context) ([]byte, syscall.Errno) {
//    log.Println("Entered READLINK")
//	linkPath := n.RPath()
//
//    log.Printf("link path: %v\n", linkPath)
//
//	// Keep trying to read the link, doubling our buffler size each time
//	// 256 is just an arbitrary number that isn't necessarily too large,
//	// or too small.
//	for l := 256; ; l *= 2 {
//		// Create a buffer to read the link into
//		buffer := make([]byte, l)
//		sz, err := syscall.Readlink(linkPath, buffer)
//		if err != nil {
//            log.Printf("Readlink failed! - %v\n", err)
//			return nil, fs.ToErrno(err)
//		}
//        log.Printf("Read succesfully, sz: {%v}\n", sz)
//
//		// If we fit the data into the buffer, return it
//		if sz < len(buffer) {
//            log.Printf("Returning, buffer {%x}\n", buffer[:sz])
//			return buffer[:sz], fs.OK
//		}
//	}
//}<|MERGE_RESOLUTION|>--- conflicted
+++ resolved
@@ -130,8 +130,6 @@
 	} else {
 		log.Println(">>> WE ARE NOT IN ROOT!")
 	}
-<<<<<<< HEAD
-=======
 
 	return nil
 }
@@ -156,7 +154,6 @@
 	} else {
 		log.Println(">>> SRC OR DEST IS NOT IN ROOT!")
 	}
->>>>>>> 96f6e5aa
 
 	return nil
 }
